resources:
- manager.yaml
apiVersion: kustomize.config.k8s.io/v1beta1
kind: Kustomization
images:
- name: controller
  newName: registry.nordix.org/eiffel/etos-controller
<<<<<<< HEAD
  newTag: latest
=======
  newTag: 2ed2ab72
>>>>>>> cccaeae8
<|MERGE_RESOLUTION|>--- conflicted
+++ resolved
@@ -5,8 +5,4 @@
 images:
 - name: controller
   newName: registry.nordix.org/eiffel/etos-controller
-<<<<<<< HEAD
-  newTag: latest
-=======
-  newTag: 2ed2ab72
->>>>>>> cccaeae8
+  newTag: 2ed2ab72