--- conflicted
+++ resolved
@@ -49,13 +49,8 @@
 
         detailed = []
 
-<<<<<<< HEAD
         finished = [test_case.finished for test_case in events.test_cases if test_case.finished]
-=======
-        finished = [
-            test_case.finished for test_case in events.test_cases if test_case.finished
-        ]
->>>>>>> 4c1790a1
+
         nbr_of_successful = self.__successful(finished)
         if nbr_of_successful > 0:
             detailed.append(f"passed={nbr_of_successful}")
